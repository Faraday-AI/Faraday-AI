--- conflicted
+++ resolved
@@ -40,13 +40,10 @@
 .vscode/
 *.swp
 *.swo
-<<<<<<< HEAD
-=======
 
 # OS
 .DS_Store
 Thumbs.db
->>>>>>> 8b5c2452
 
 # Logs
 *.log
